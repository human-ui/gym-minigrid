import math
import gym
from enum import IntEnum
import numpy as np
from gym import error, spaces, utils
from gym.utils import seeding

# Size in pixels of a cell in the full-scale human view
CELL_PIXELS = 32

# Map of color names to RGB values
COLORS = {
    'white' : np.array([255, 255, 255]),  # used for predictions
    'red'   : np.array([255, 0, 0]),
    'green' : np.array([0, 255, 0]),
    'blue'  : np.array([0, 0, 255]),
    'purple': np.array([112, 39, 195]),
    'yellow': np.array([255, 255, 0]),
    'grey'  : np.array([100, 100, 100])
}

COLOR_NAMES = sorted(list(COLORS.keys()))

# Used to map colors to integers
COLOR_TO_IDX = {
    'white' : 0,
    'red'   : 1,
    'green' : 2,
    'blue'  : 3,
    'purple': 4,
    'yellow': 5,
    'grey'  : 6
}

IDX_TO_COLOR = dict(zip(COLOR_TO_IDX.values(), COLOR_TO_IDX.keys()))

# Map of object type to integers
OBJECT_TO_IDX = {
    'unseen'        : 0,
    'empty'         : 1,
    'wall'          : 2,
    'floor'         : 3,
    'door'          : 4,
    'key'           : 5,
    'ball'          : 6,
    'box'           : 7,
    'goal'          : 8,
    'lava'          : 9,
    'agent'         : 10,
}

IDX_TO_OBJECT = dict(zip(OBJECT_TO_IDX.values(), OBJECT_TO_IDX.keys()))

# Map of state names to integers
STATE_TO_IDX = {
    'open'  : 0,
    'closed': 1,
    'locked': 2,
}

# Map of agent direction indices to vectors
DIR_TO_VEC = [
    # Pointing right (positive X)
    np.array((1, 0)),
    # Down (positive Y)
    np.array((0, 1)),
    # Pointing left (negative X)
    np.array((-1, 0)),
    # Up (negative Y)
    np.array((0, -1)),
]

class WorldObj:
    """
    Base class for grid world objects
    """

    def __init__(self, type, color):
        assert type in OBJECT_TO_IDX, type
        assert color in COLOR_TO_IDX, color
        self.type = type
        self.color = color
        self.contains = None

        # Initial position of the object
        self.init_pos = None

        # Current position of the object
        self.cur_pos = None

    def can_overlap(self):
        """Can the agent overlap with this?"""
        return False

    def can_pickup(self):
        """Can the agent pick this up?"""
        return False

    def can_contain(self):
        """Can this contain another object?"""
        return False

    def see_behind(self):
        """Can the agent see behind this object?"""
        return True

    def toggle(self, env, pos):
        """Method to trigger/toggle an action this object performs"""
        return False

    def render(self, r):
        """Draw this object with the given renderer"""
        raise NotImplementedError

    def _set_color(self, r):
        """Set the color of this object as the active drawing color"""
        c = COLORS[self.color]
        r.setLineColor(c[0], c[1], c[2])
        r.setColor(c[0], c[1], c[2])

class Goal(WorldObj):
    def __init__(self):
        super().__init__('goal', 'green')

    def can_overlap(self):
        return True

    def render(self, r):
        self._set_color(r)
        r.drawPolygon([
            (0          , CELL_PIXELS),
            (CELL_PIXELS, CELL_PIXELS),
            (CELL_PIXELS,           0),
            (0          ,           0)
        ])

class Floor(WorldObj):
    """
    Colored floor tile the agent can walk over
    """

    def __init__(self, color='blue'):
        super().__init__('floor', color)

    def can_overlap(self):
        return True

    def render(self, r):
        # Give the floor a pale color
        c = COLORS[self.color]
        r.setLineColor(100, 100, 100, 0)
        r.setColor(*c/2)
        r.drawPolygon([
            (1          , CELL_PIXELS),
            (CELL_PIXELS, CELL_PIXELS),
            (CELL_PIXELS,           1),
            (1          ,           1)
        ])

class Lava(WorldObj):
    def __init__(self):
        super().__init__('lava', 'red')

    def can_overlap(self):
        return True

    def render(self, r):
        orange = 255, 128, 0
        r.setLineColor(*orange)
        r.setColor(*orange)
        r.drawPolygon([
            (0          , CELL_PIXELS),
            (CELL_PIXELS, CELL_PIXELS),
            (CELL_PIXELS, 0),
            (0          , 0)
        ])

        # drawing the waves
        r.setLineColor(0, 0, 0)

        r.drawPolyline([
            (.1 * CELL_PIXELS, .3 * CELL_PIXELS),
            (.3 * CELL_PIXELS, .4 * CELL_PIXELS),
            (.5 * CELL_PIXELS, .3 * CELL_PIXELS),
            (.7 * CELL_PIXELS, .4 * CELL_PIXELS),
            (.9 * CELL_PIXELS, .3 * CELL_PIXELS),
        ])

        r.drawPolyline([
            (.1 * CELL_PIXELS, .5 * CELL_PIXELS),
            (.3 * CELL_PIXELS, .6 * CELL_PIXELS),
            (.5 * CELL_PIXELS, .5 * CELL_PIXELS),
            (.7 * CELL_PIXELS, .6 * CELL_PIXELS),
            (.9 * CELL_PIXELS, .5 * CELL_PIXELS),
        ])

        r.drawPolyline([
            (.1 * CELL_PIXELS, .7 * CELL_PIXELS),
            (.3 * CELL_PIXELS, .8 * CELL_PIXELS),
            (.5 * CELL_PIXELS, .7 * CELL_PIXELS),
            (.7 * CELL_PIXELS, .8 * CELL_PIXELS),
            (.9 * CELL_PIXELS, .7 * CELL_PIXELS),
        ])

class Wall(WorldObj):
    def __init__(self, color='grey'):
        super().__init__('wall', color)

    def see_behind(self):
        return False

    def render(self, r):
        self._set_color(r)
        r.drawPolygon([
            (0          , CELL_PIXELS),
            (CELL_PIXELS, CELL_PIXELS),
            (CELL_PIXELS,           0),
            (0          ,           0)
        ])

class Door(WorldObj):
    def __init__(self, color, is_open=False, is_locked=False):
        super().__init__('door', color)
        self.is_open = is_open
        self.is_locked = is_locked

    def can_overlap(self):
        """The agent can only walk over this cell when the door is open"""
        return self.is_open

    def see_behind(self):
        return self.is_open

    def toggle(self, env, pos):
        # If the player has the right key to open the door
        if self.is_locked:
            if isinstance(env.carrying, Key) and env.carrying.color == self.color:
                self.is_locked = False
                self.is_open = True
                return True
            return False

        self.is_open = not self.is_open
        return True

    def render(self, r):
        c = COLORS[self.color]
        r.setLineColor(c[0], c[1], c[2])
        r.setColor(c[0], c[1], c[2], 50 if self.is_locked else 0)

        if self.is_open:
            r.drawPolygon([
                (CELL_PIXELS-2, CELL_PIXELS),
                (CELL_PIXELS  , CELL_PIXELS),
                (CELL_PIXELS  ,           0),
                (CELL_PIXELS-2,           0)
            ])
            return

        r.drawPolygon([
            (0          , CELL_PIXELS),
            (CELL_PIXELS, CELL_PIXELS),
            (CELL_PIXELS,           0),
            (0          ,           0)
        ])
        r.drawPolygon([
            (2            , CELL_PIXELS-2),
            (CELL_PIXELS-2, CELL_PIXELS-2),
            (CELL_PIXELS-2,           2),
            (2            ,           2)
        ])

        if self.is_locked:
            # Draw key slot
            r.drawLine(
                CELL_PIXELS * 0.55,
                CELL_PIXELS * 0.5,
                CELL_PIXELS * 0.75,
                CELL_PIXELS * 0.5
            )
        else:
            # Draw door handle
            r.drawCircle(CELL_PIXELS * 0.75, CELL_PIXELS * 0.5, 2)

class Key(WorldObj):
    def __init__(self, color='blue'):
        super(Key, self).__init__('key', color)

    def can_pickup(self):
        return True

    def render(self, r):
        self._set_color(r)

        # Vertical quad
        r.drawPolygon([
            (16, 10),
            (20, 10),
            (20, 28),
            (16, 28)
        ])

        # Teeth
        r.drawPolygon([
            (12, 19),
            (16, 19),
            (16, 21),
            (12, 21)
        ])
        r.drawPolygon([
            (12, 26),
            (16, 26),
            (16, 28),
            (12, 28)
        ])

        r.drawCircle(18, 9, 6)
        r.setLineColor(0, 0, 0)
        r.setColor(0, 0, 0)
        r.drawCircle(18, 9, 2)

class Ball(WorldObj):
    def __init__(self, color='blue'):
        super(Ball, self).__init__('ball', color)

    def can_pickup(self):
        return True

    def render(self, r):
        self._set_color(r)
        r.drawCircle(CELL_PIXELS * 0.5, CELL_PIXELS * 0.5, 10)

class Box(WorldObj):
    def __init__(self, color, contains=None):
        super(Box, self).__init__('box', color)
        self.contains = contains

    def can_pickup(self):
        return True

    def render(self, r):
        c = COLORS[self.color]
        r.setLineColor(c[0], c[1], c[2])
        r.setColor(0, 0, 0)
        r.setLineWidth(2)

        r.drawPolygon([
            (4            , CELL_PIXELS-4),
            (CELL_PIXELS-4, CELL_PIXELS-4),
            (CELL_PIXELS-4,             4),
            (4            ,             4)
        ])

        r.drawLine(
            4,
            CELL_PIXELS / 2,
            CELL_PIXELS - 4,
            CELL_PIXELS / 2
        )

        r.setLineWidth(1)

    def toggle(self, env, pos):
        # Replace the box by its contents
        env.grid.set(*pos, self.contains)
        return True

class Grid:
    """
    Represent a grid and operations on it
    """

    def __init__(self, width, height):
        assert width >= 3
        assert height >= 3

        self.width = width
        self.height = height

        self.grid = [None] * width * height

    def __contains__(self, key):
        if isinstance(key, WorldObj):
            for e in self.grid:
                if e is key:
                    return True
        elif isinstance(key, tuple):
            for e in self.grid:
                if e is None:
                    continue
                if (e.color, e.type) == key:
                    return True
                if key[0] is None and key[1] == e.type:
                    return True
        return False

    def __eq__(self, other):
        grid1 = self.encode()
        grid2 = other.encode()
        return np.array_equal(grid2, grid1)

    def __ne__(self, other):
        return not self == other

    def copy(self):
        from copy import deepcopy
        return deepcopy(self)

    def set(self, i, j, v):
        assert i >= 0 and i < self.width
        assert j >= 0 and j < self.height
        self.grid[j * self.width + i] = v

    def get(self, i, j):
        assert i >= 0 and i < self.width
        assert j >= 0 and j < self.height
        return self.grid[j * self.width + i]

    def horz_wall(self, x, y, length=None, obj_type=Wall):
        if length is None:
            length = self.width - x
        for i in range(0, length):
            self.set(x + i, y, obj_type())

    def vert_wall(self, x, y, length=None, obj_type=Wall):
        if length is None:
            length = self.height - y
        for j in range(0, length):
            self.set(x, y + j, obj_type())

    def wall_rect(self, x, y, w, h):
        self.horz_wall(x, y, w)
        self.horz_wall(x, y+h-1, w)
        self.vert_wall(x, y, h)
        self.vert_wall(x+w-1, y, h)

    def rotate_left(self):
        """
        Rotate the grid to the left (counter-clockwise)
        """

        grid = Grid(self.height, self.width)

        for i in range(self.width):
            for j in range(self.height):
                v = self.get(i, j)
                grid.set(j, grid.height - 1 - i, v)

        return grid

    def slice(self, topX, topY, width, height):
        """
        Get a subset of the grid
        """

        grid = Grid(width, height)

        for j in range(0, height):
            for i in range(0, width):
                x = topX + i
                y = topY + j

                if x >= 0 and x < self.width and \
                   y >= 0 and y < self.height:
                    v = self.get(x, y)
                else:
                    v = Wall()

                grid.set(i, j, v)

        return grid

    def render(self, r, tile_size):
        """
        Render this grid at a given scale
        :param r: target renderer object
        :param tile_size: tile size in pixels
        """

        assert r.width == self.width * tile_size
        assert r.height == self.height * tile_size

        # Total grid size at native scale
        widthPx = self.width * CELL_PIXELS
        heightPx = self.height * CELL_PIXELS

        r.push()

        # Internally, we draw at the "large" full-grid resolution, but we
        # use the renderer to scale back to the desired size
        r.scale(tile_size / CELL_PIXELS, tile_size / CELL_PIXELS)

        # Draw the background of the in-world cells black
        r.fillRect(
            0,
            0,
            widthPx,
            heightPx,
            0, 0, 0
        )

        # Draw grid lines
        r.setLineColor(100, 100, 100)
        for rowIdx in range(0, self.height):
            y = CELL_PIXELS * rowIdx
            r.drawLine(0, y, widthPx, y)
        for colIdx in range(0, self.width):
            x = CELL_PIXELS * colIdx
            r.drawLine(x, 0, x, heightPx)

        # Render the grid
        for j in range(0, self.height):
            for i in range(0, self.width):
                cell = self.get(i, j)
                if cell == None:
                    continue
                r.push()
                r.translate(i * CELL_PIXELS, j * CELL_PIXELS)
                cell.render(r)
                r.pop()

        r.pop()

    def encode(self, vis_mask=None):
        """
        Produce a compact numpy encoding of the grid
        """

        if vis_mask is None:
            vis_mask = np.ones((self.width, self.height), dtype=bool)

        array = np.zeros((self.width, self.height, 3), dtype='uint8')
        for i in range(self.width):
            for j in range(self.height):
                if vis_mask[i, j]:
                    v = self.get(i, j)

                    if v is None:
                        array[i, j, 0] = OBJECT_TO_IDX['empty']
                        array[i, j, 1] = 0
                        array[i, j, 2] = 0
                    else:
                        # State, 0: open, 1: closed, 2: locked
                        state = 0
                        if hasattr(v, 'is_open') and not v.is_open:
                            state = 1
                        if hasattr(v, 'is_locked') and v.is_locked:
                            state = 2

                        array[i, j, 0] = OBJECT_TO_IDX[v.type]
                        array[i, j, 1] = COLOR_TO_IDX[v.color]
                        array[i, j, 2] = state

        return array

    @staticmethod
    def decode(array):
        """
        Decode an array grid encoding back into a grid
        """

        width, height, channels = array.shape
        assert channels == 3

        grid = Grid(width, height)
        for i in range(width):
            for j in range(height):
                typeIdx, colorIdx, state = array[i, j]

                if typeIdx == OBJECT_TO_IDX['unseen'] or \
                        typeIdx == OBJECT_TO_IDX['empty']:
                    continue

                objType = IDX_TO_OBJECT[typeIdx]
                color = IDX_TO_COLOR[colorIdx]
                # State, 0: open, 1: closed, 2: locked
                is_open = state == 0
                is_locked = state == 2

                if objType == 'wall':
                    v = Wall(color)
                elif objType == 'floor':
                    v = Floor(color)
                elif objType == 'ball':
                    v = Ball(color)
                elif objType == 'key':
                    v = Key(color)
                elif objType == 'box':
                    v = Box(color)
                elif objType == 'door':
                    v = Door(color, is_open, is_locked)
                elif objType == 'goal':
                    v = Goal()
                elif objType == 'lava':
                    v = Lava()
                else:
                    assert False, "unknown obj type in decode '%s'" % objType

                grid.set(i, j, v)

        return grid

    def process_vis(grid, agent_pos):
        mask = np.zeros(shape=(grid.width, grid.height), dtype=np.bool)

        mask[agent_pos[0], agent_pos[1]] = True

        for j in reversed(range(0, grid.height)):
            for i in range(0, grid.width-1):
                if not mask[i, j]:
                    continue

                cell = grid.get(i, j)
                if cell and not cell.see_behind():
                    continue

                mask[i+1, j] = True
                if j > 0:
                    mask[i+1, j-1] = True
                    mask[i, j-1] = True

            for i in reversed(range(1, grid.width)):
                if not mask[i, j]:
                    continue

                cell = grid.get(i, j)
                if cell and not cell.see_behind():
                    continue

                mask[i-1, j] = True
                if j > 0:
                    mask[i-1, j-1] = True
                    mask[i, j-1] = True

        for j in range(0, grid.height):
            for i in range(0, grid.width):
                if not mask[i, j]:
                    grid.set(i, j, None)

        return mask

class MiniGridEnv(gym.Env):
    """
    2D grid world game environment
    """

    metadata = {
        'render.modes': ['human', 'rgb_array', 'pixmap'],
        'video.frames_per_second' : 10
    }

    # Enumeration of possible actions
    class Actions(IntEnum):
        # Turn left, turn right, move forward
        left = 0
        right = 1
        forward = 2

        # Pick up an object
        pickup = 3
        # Drop an object
        drop = 4
        # Toggle/activate an object
        toggle = 5

        # Done completing task
        done = 6

    def __init__(
        self,
        grid_size=None,
        width=None,
        height=None,
        max_steps=100,
        see_through_walls=False,
        seed=1337,
        agent_view_size=7
    ):
        # Can't set both grid_size and width/height
        if grid_size:
            assert width == None and height == None
            width = grid_size
            height = grid_size

        # Action enumeration for this environment
        self.actions = MiniGridEnv.Actions

        # Actions are discrete integer values
        self.action_space = spaces.Discrete(len(self.actions))

        # Number of cells (width and height) in the agent view
        self.agent_view_size = agent_view_size

        # Observations are dictionaries containing an
        # encoding of the grid and a textual 'mission' string
        self.observation_space = spaces.Box(
            low=0,
            high=255,
            shape=(self.agent_view_size, self.agent_view_size, 3),
            dtype='uint8'
        )
        self.observation_space = spaces.Dict({
            'image': self.observation_space
        })

        # Range of possible rewards
        self.reward_range = (0, 1)

        # Renderer object used to render the whole grid (full-scale)
        self.grid_render = None

        # Renderer used to render observations (small-scale agent view)
        self.obs_render = None

        # Environment configuration
        self.width = width
        self.height = height
        self.max_steps = max_steps
        self.see_through_walls = see_through_walls

        # Current position and direction of the agent
        self.agent_pos = None
        self.agent_dir = None

        # Initialize the RNG
        self.seed(seed=seed)

        # Initialize the state
        self.reset()

    def reset(self):
        # Current position and direction of the agent
        self.agent_pos = None
        self.agent_dir = None

        # Generate a new random grid at the start of each episode
        # To keep the same grid for each episode, call env.seed() with
        # the same seed before calling env.reset()
        self._gen_grid(self.width, self.height)

        # These fields should be defined by _gen_grid
        assert self.agent_pos is not None
        assert self.agent_dir is not None

        # Check that the agent doesn't overlap with an object
        start_cell = self.grid.get(*self.agent_pos)
        assert start_cell is None or start_cell.can_overlap()

        # Item picked up, being carried, initially nothing
        self.carrying = None

        # Step count since episode start
        self.step_count = 0

        # Return first observation
        obs = self.gen_obs()
        return obs

    def seed(self, seed=1337):
        # Seed the random number generator
        self.np_random, _ = seeding.np_random(seed)
        return [seed]

    @property
    def steps_remaining(self):
        return self.max_steps - self.step_count

    def __str__(self):
        """
        Produce a pretty string of the environment's grid along with the agent.
        A grid cell is represented by 2-character string, the first one for
        the object and the second one for the color.
        """

        # Map of object types to short string
        OBJECT_TO_STR = {
            'wall'          : 'W',
            'floor'         : 'F',
            'door'          : 'D',
            'key'           : 'K',
            'ball'          : 'A',
            'box'           : 'B',
            'goal'          : 'G',
            'lava'          : 'V',
        }

        # Short string for opened door
        OPENDED_DOOR_IDS = '_'

        # Map agent's direction to short string
        AGENT_DIR_TO_STR = {
            0: '>',
            1: 'V',
            2: '<',
            3: '^'
        }

        str = ''

        for j in range(self.grid.height):

            for i in range(self.grid.width):
                if i == self.agent_pos[0] and j == self.agent_pos[1]:
                    str += 2 * AGENT_DIR_TO_STR[self.agent_dir]
                    continue

                c = self.grid.get(i, j)

                if c == None:
                    str += '  '
                    continue

                if c.type == 'door':
                    if c.is_open:
                        str += '__'
                    elif c.is_locked:
                        str += 'L' + c.color[0].upper()
                    else:
                        str += 'D' + c.color[0].upper()
                    continue

                str += OBJECT_TO_STR[c.type] + c.color[0].upper()

            if j < self.grid.height - 1:
                str += '\n'

        return str

    def _gen_grid(self, width, height):
        assert False, "_gen_grid needs to be implemented by each environment"

    def _reward(self):
        """
        Compute the reward to be given upon success
        """

        return 1 - 0.9 * (self.step_count / self.max_steps)

    def _rand_int(self, low, high):
        """
        Generate random integer in [low,high[
        """

        return self.np_random.randint(low, high)

    def _rand_float(self, low, high):
        """
        Generate random float in [low,high[
        """

        return self.np_random.uniform(low, high)

    def _rand_bool(self):
        """
        Generate random boolean value
        """

        return (self.np_random.randint(0, 2) == 0)

    def _rand_elem(self, iterable):
        """
        Pick a random element in a list
        """

        lst = list(iterable)
        idx = self._rand_int(0, len(lst))
        return lst[idx]

    def _rand_subset(self, iterable, num_elems):
        """
        Sample a random subset of distinct elements of a list
        """

        lst = list(iterable)
        assert num_elems <= len(lst)

        out = []

        while len(out) < num_elems:
            elem = self._rand_elem(lst)
            lst.remove(elem)
            out.append(elem)

        return out

    def _rand_color(self):
        """
        Generate a random color name (string)
        """

        return self._rand_elem(COLOR_NAMES)

    def _rand_pos(self, xLow, xHigh, yLow, yHigh):
        """
        Generate a random (x,y) position tuple
        """

        return (
            self.np_random.randint(xLow, xHigh),
            self.np_random.randint(yLow, yHigh)
        )

    def place_obj(self,
        obj,
        top=None,
        size=None,
        reject_fn=None,
        max_tries=math.inf
    ):
        """
        Place an object at an empty position in the grid

        :param top: top-left position of the rectangle where to place
        :param size: size of the rectangle where to place
        :param reject_fn: function to filter out potential positions
        """

        if top is None:
            top = (0, 0)
        else:
            top = (max(top[0], 0), max(top[1], 0))

        if size is None:
            size = (self.grid.width, self.grid.height)

        num_tries = 0

        while True:
            # This is to handle with rare cases where rejection sampling
            # gets stuck in an infinite loop
            if num_tries > max_tries:
                raise RecursionError('rejection sampling failed in place_obj')

            num_tries += 1

            pos = np.array((
                self._rand_int(top[0], min(top[0] + size[0], self.grid.width)),
                self._rand_int(top[1], min(top[1] + size[1], self.grid.height))
            ))

            # Don't place the object on top of another object
            if self.grid.get(*pos) != None:
                continue

            # Don't place the object where the agent is
            if np.array_equal(pos, self.agent_pos):
                continue

            # Check if there is a filtering criterion
            if reject_fn and reject_fn(self, pos):
                continue

            break

        self.grid.set(*pos, obj)

        if obj is not None:
            obj.init_pos = pos
            obj.cur_pos = pos

        return pos

    def put_obj(self, obj, i, j):
        """
        Put an object at a specific position in the grid
        """

        self.grid.set(i, j, obj)
        obj.init_pos = (i, j)
        obj.cur_pos = (i, j)

    def place_agent(
        self,
        top=None,
        size=None,
        rand_dir=True,
        max_tries=math.inf
    ):
        """
        Set the agent's starting point at an empty position in the grid
        """

        self.agent_pos = None
        pos = self.place_obj(None, top, size, max_tries=max_tries)
        self.agent_pos = pos

        if rand_dir:
            self.agent_dir = self._rand_int(0, 4)

        return pos

    @property
    def dir_vec(self):
        """
        Get the direction vector for the agent, pointing in the direction
        of forward movement.
        """

        assert self.agent_dir >= 0 and self.agent_dir < 4
        return DIR_TO_VEC[self.agent_dir]

    @property
    def right_vec(self):
        """
        Get the vector pointing to the right of the agent.
        """

        dx, dy = self.dir_vec
        return np.array((-dy, dx))

    @property
    def front_pos(self):
        """
        Get the position of the cell that is right in front of the agent
        """

        return self.agent_pos + self.dir_vec

    def get_view_coords(self, i, j):
        """
        Translate and rotate absolute grid coordinates (i, j) into the
        agent's partially observable view (sub-grid). Note that the resulting
        coordinates may be negative or outside of the agent's view size.
        """

        ax, ay = self.agent_pos
        dx, dy = self.dir_vec
        rx, ry = self.right_vec

        # Compute the absolute coordinates of the top-left view corner
        sz = self.agent_view_size
        hs = self.agent_view_size // 2
        tx = ax + (dx * (sz-1)) - (rx * hs)
        ty = ay + (dy * (sz-1)) - (ry * hs)

        lx = i - tx
        ly = j - ty

        # Project the coordinates of the object relative to the top-left
        # corner onto the agent's own coordinate system
        vx = (rx*lx + ry*ly)
        vy = -(dx*lx + dy*ly)

        return vx, vy

    def get_view_exts(self):
        """
        Get the extents of the square set of tiles visible to the agent
        Note: the bottom extent indices are not included in the set
        """

        # Facing right
        if self.agent_dir == 0:
            topX = self.agent_pos[0]
            topY = self.agent_pos[1] - self.agent_view_size // 2
        # Facing down
        elif self.agent_dir == 1:
            topX = self.agent_pos[0] - self.agent_view_size // 2
            topY = self.agent_pos[1]
        # Facing left
        elif self.agent_dir == 2:
            topX = self.agent_pos[0] - self.agent_view_size + 1
            topY = self.agent_pos[1] - self.agent_view_size // 2
        # Facing up
        elif self.agent_dir == 3:
            topX = self.agent_pos[0] - self.agent_view_size // 2
            topY = self.agent_pos[1] - self.agent_view_size + 1
        else:
            assert False, "invalid agent direction"

        botX = topX + self.agent_view_size
        botY = topY + self.agent_view_size

        return (topX, topY, botX, botY)

    def relative_coords(self, x, y):
        """
        Check if a grid position belongs to the agent's field of view, and returns the corresponding coordinates
        """

        vx, vy = self.get_view_coords(x, y)

        if vx < 0 or vy < 0 or vx >= self.agent_view_size or vy >= self.agent_view_size:
            return None

        return vx, vy

    def in_view(self, x, y):
        """
        check if a grid position is visible to the agent
        """

        return self.relative_coords(x, y) is not None

    def agent_sees(self, x, y):
        """
        Check if a non-empty grid position is visible to the agent
        """

        coordinates = self.relative_coords(x, y)
        if coordinates is None:
            return False
        vx, vy = coordinates

        obs = self.gen_obs()
        obs_grid = Grid.decode(obs['image'])
        obs_cell = obs_grid.get(vx, vy)
        world_cell = self.grid.get(x, y)

        return obs_cell is not None and obs_cell.type == world_cell.type

    def step(self, action):
        self.step_count += 1

        reward = 0
        done = False

        # Get the position in front of the agent
        fwd_pos = self.front_pos

        # Get the contents of the cell in front of the agent
        fwd_cell = self.grid.get(*fwd_pos)

        # Rotate left
        if action == self.actions.left:
            self.agent_dir -= 1
            if self.agent_dir < 0:
                self.agent_dir += 4

        # Rotate right
        elif action == self.actions.right:
            self.agent_dir = (self.agent_dir + 1) % 4

        # Move forward
        elif action == self.actions.forward:
            if fwd_cell == None or fwd_cell.can_overlap():
                self.agent_pos = fwd_pos
            if fwd_cell != None and fwd_cell.type == 'goal':
                done = True
                reward = self._reward()
            if fwd_cell != None and fwd_cell.type == 'lava':
                done = True

        # Pick up an object
        elif action == self.actions.pickup:
            if fwd_cell and fwd_cell.can_pickup():
                if self.carrying is None:
                    self.carrying = fwd_cell
                    self.carrying.cur_pos = np.array([-1, -1])
                    self.grid.set(*fwd_pos, None)

        # Drop an object
        elif action == self.actions.drop:
            if not fwd_cell and self.carrying:
                self.grid.set(*fwd_pos, self.carrying)
                self.carrying.cur_pos = fwd_pos
                self.carrying = None

        # Toggle/activate an object
        elif action == self.actions.toggle:
            if fwd_cell:
                fwd_cell.toggle(self, fwd_pos)

        # Done action (not used by default)
        elif action == self.actions.done:
            pass

        else:
            assert False, "unknown action"

        if self.step_count >= self.max_steps:
            done = True

        obs = self.gen_obs()

        return obs, reward, done, {}

    def gen_obs_grid(self):
        """
        Generate the sub-grid observed by the agent.
        This method also outputs a visibility mask telling us which grid
        cells the agent can actually see.
        """

        topX, topY, botX, botY = self.get_view_exts()

        grid = self.grid.slice(topX, topY, self.agent_view_size, self.agent_view_size)

        for i in range(self.agent_dir + 1):
            grid = grid.rotate_left()

        # Process occluders and visibility
        # Note that this incurs some performance cost
        if not self.see_through_walls:
            vis_mask = grid.process_vis(agent_pos=(self.agent_view_size // 2 , self.agent_view_size - 1))
        else:
            vis_mask = np.ones(shape=(grid.width, grid.height), dtype=np.bool)

        # Make it so the agent sees what it's carrying
        # We do this by placing the carried object at the agent's position
        # in the agent's partially observable view
        agent_pos = grid.width // 2, grid.height - 1
        if self.carrying:
            grid.set(*agent_pos, self.carrying)
        else:
            grid.set(*agent_pos, None)

        return grid, vis_mask

    def gen_obs(self):
        """
        Generate the agent's view (partially observable, low-resolution encoding)
        """

        grid, vis_mask = self.gen_obs_grid()

        # Encode the partially observable view into a numpy array
        image = grid.encode(vis_mask)

        assert hasattr(self, 'mission'), "environments must define a textual mission string"

        # Observations are dictionaries containing:
        # - an image (partially observable view of the environment)
        # - the agent's direction/orientation (acting as a compass)
        # - a textual mission string (instructions for the agent)
        obs = {
            'image': image,
            'direction': self.agent_dir,
            'mission': self.mission
        }

        return obs

    def get_obs_render(self, obs, tile_size=CELL_PIXELS//2, mode='pixmap'):
        """
        Render an agent observation for visualization
        """

        if self.obs_render == None:
            from gym_minigrid.rendering import Renderer
            self.obs_render = Renderer(
                self.agent_view_size * tile_size,
                self.agent_view_size * tile_size
            )

        r = self.obs_render

        r.beginFrame()

        grid = Grid.decode(obs)

        # Render the whole grid
        grid.render(r, tile_size)

        # Draw the agent
        ratio = tile_size / CELL_PIXELS
        r.push()
        r.scale(ratio, ratio)
        r.translate(
            CELL_PIXELS * (0.5 + self.agent_view_size // 2),
            CELL_PIXELS * (self.agent_view_size - 0.5)
        )
        r.rotate(3 * 90)
        r.setLineColor(255, 0, 0)
        r.setColor(255, 0, 0)
        r.drawPolygon([
            (-12, 10),
            ( 12,  0),
            (-12, -10)
        ])
        r.pop()

        r.endFrame()

<<<<<<< HEAD
        return r.getArray()
=======
        if mode == 'rgb_array':
            return r.getArray()
        elif mode == 'pixmap':
            return r.getPixmap()
        return r
>>>>>>> 50f396a9

    def render(self, mode='human', close=False, highlight=True, tile_size=CELL_PIXELS):
        """
        Render the whole-grid human view
        """

        if close:
            if self.grid_render:
                self.grid_render.close()
            return

        if self.grid_render is None or self.grid_render.window is None or (self.grid_render.width != self.width * tile_size):
            from gym_minigrid.rendering import Renderer
            self.grid_render = Renderer(
                self.width * tile_size,
                self.height * tile_size,
                True if mode == 'human' else False
            )

        r = self.grid_render

        if r.window:
            r.window.setText(self.mission)

        r.beginFrame()

        # Render the whole grid
        self.grid.render(r, tile_size)

        # Draw the agent
        ratio = tile_size / CELL_PIXELS
        r.push()
        r.scale(ratio, ratio)
        r.translate(
            CELL_PIXELS * (self.agent_pos[0] + 0.5),
            CELL_PIXELS * (self.agent_pos[1] + 0.5)
        )
        r.rotate(self.agent_dir * 90)
        r.setLineColor(255, 0, 0)
        r.setColor(255, 0, 0)
        r.drawPolygon([
            (-12, 10),
            ( 12,  0),
            (-12, -10)
        ])
        r.pop()

        # Compute which cells are visible to the agent
        _, vis_mask = self.gen_obs_grid()

        # Compute the absolute coordinates of the bottom-left corner
        # of the agent's view area
        f_vec = self.dir_vec
        r_vec = self.right_vec
        top_left = self.agent_pos + f_vec * (self.agent_view_size-1) - r_vec * (self.agent_view_size // 2)

        # For each cell in the visibility mask
        if highlight:
            for vis_j in range(0, self.agent_view_size):
                for vis_i in range(0, self.agent_view_size):
                    # If this cell is not visible, don't highlight it
                    if not vis_mask[vis_i, vis_j]:
                        continue

                    # Compute the world coordinates of this cell
                    abs_i, abs_j = top_left - (f_vec * vis_j) + (r_vec * vis_i)

                    # Highlight the cell
                    r.fillRect(
                        abs_i * tile_size,
                        abs_j * tile_size,
                        tile_size,
                        tile_size,
                        255, 255, 255, 75
                    )

        r.endFrame()
        
        if mode == 'rgb_array':
            return r.getArray()
        elif mode == 'pixmap':
            return r.getPixmap()
        return r<|MERGE_RESOLUTION|>--- conflicted
+++ resolved
@@ -1272,15 +1272,11 @@
 
         r.endFrame()
 
-<<<<<<< HEAD
-        return r.getArray()
-=======
         if mode == 'rgb_array':
             return r.getArray()
         elif mode == 'pixmap':
             return r.getPixmap()
         return r
->>>>>>> 50f396a9
 
     def render(self, mode='human', close=False, highlight=True, tile_size=CELL_PIXELS):
         """
